/*---------------------------------------------------------------------------------------------
 *  Copyright (c) Microsoft Corporation. All rights reserved.
 *  Licensed under the MIT License. See License.txt in the project root for license information.
 *--------------------------------------------------------------------------------------------*/

import { makeStyles, Spinner } from '@fluentui/react-components';
import * as l10n from '@vscode/l10n';
<<<<<<< HEAD
import { Suspense, useEffect, useRef, useState } from 'react';
import { type TreeData } from '../../../../utils/slickgrid/mongo/toSlickGridTree';
import { queryResultToJSON, queryResultToTable, queryResultToTree, type TableData } from '../../../utils';
=======
import { Suspense, useEffect, useState } from 'react';
import {
    queryResultToJSON,
    queryResultToTable,
    queryResultToTree,
    type TableData,
    type TreeData,
} from '../../../utils';
>>>>>>> 77e47c46
import { useQueryEditorState } from '../state/QueryEditorContext';
import { ResultTabViewJson } from './ResultTabViewJson';
import { ResultTabViewTable } from './ResultTabViewTable';
import { ResultTabViewTree } from './ResultTabViewTree';

const useClasses = makeStyles({
    container: {
        marginTop: '10px',
        height: 'calc(100% - 10px)',
        width: '100%',
    },
    loaderContainer: {
        display: 'flex',
        justifyContent: 'center',
        alignItems: 'center',
        height: '100%',
        width: '100%',
    },
    screenReaderOnly: {
        position: 'absolute',
        width: '1px',
        height: '1px',
        padding: '0',
        margin: '-1px',
        overflow: 'hidden',
        clip: 'rect(0, 0, 0, 0)',
        whiteSpace: 'nowrap',
        border: 'false',
    },
});

type ViewData = {
    json?: string;
    table?: TableData;
    tree?: TreeData[];
};

export const ResultTab = () => {
    const classes = useClasses();
    const { tableViewMode, currentQueryResult, partitionKey } = useQueryEditorState();
    const [viewData, setViewData] = useState<ViewData>({});
    const [isLoading, setIsLoading] = useState(false);
    const [resultCount, setResultCount] = useState<number>(0);
    const previousLoadingState = useRef(false);

    useEffect(() => {
        // Skip if no query result
        if (!currentQueryResult) return;

        // Set loading state while calculating
        setIsLoading(true);

        // Calculate only for the current view mode
        // eslint-disable-next-line @typescript-eslint/no-misused-promises
        const timer = setTimeout(async () => {
            try {
                switch (tableViewMode) {
                    case 'Table':
                        if (!viewData.table) {
                            const tableData = await queryResultToTable(currentQueryResult, partitionKey);
                            setViewData((prev) => ({
                                ...prev,
                                table: tableData,
                            }));
                        }
                        break;
                    case 'Tree':
                        if (!viewData.tree) {
                            const treeData = await queryResultToTree(currentQueryResult, partitionKey);
                            setViewData((prev) => ({
                                ...prev,
                                tree: treeData,
                            }));
                        }
                        break;
                    case 'JSON':
                        if (!viewData.json) {
                            const jsonData = queryResultToJSON(currentQueryResult);
                            setViewData((prev) => ({
                                ...prev,
                                json: jsonData,
                            }));
                        }
                        break;
                }
            } finally {
                setIsLoading(false);
            }
        }, 100);

        return () => clearTimeout(timer);
    }, [tableViewMode, currentQueryResult, partitionKey]);

    // Clear cached data when query result changes
    useEffect(() => {
        setViewData({});
    }, [currentQueryResult, partitionKey]);

    // Calculate and set result count when loading completes
    useEffect(() => {
        if (previousLoadingState.current && !isLoading) {
            // Loading just completed, update result count based on view mode
            let count = 0;
            if (tableViewMode === 'Table' && viewData.table) {
                count = viewData.table.dataset.length;
            } else if (tableViewMode === 'Tree' && viewData.tree) {
                count = viewData.tree.length;
            } else if (tableViewMode === 'JSON' && viewData.json) {
                // For JSON view, count top-level items if it's an array, otherwise just show 1
                try {
                    const parsedJson = JSON.parse(viewData.json) as unknown;
                    count = Array.isArray(parsedJson) ? parsedJson.length : 1;
                } catch {
                    count = 0;
                }
            }
            setResultCount(count);
        }

        previousLoadingState.current = isLoading;
    }, [isLoading, viewData, tableViewMode]);

    return (
        <div className={[classes.container, 'resultsDisplayArea'].join(' ')}>
            {/* Add an ARIA live region to announce results count */}
            <div className={classes.screenReaderOnly} aria-live="polite" aria-atomic="true">
                {!isLoading && resultCount > 0 ? l10n.t('Query complete. {0} results displayed.', resultCount) : ''}
            </div>
            <Suspense fallback={<div>{l10n.t('Loading…')}</div>}>
                {isLoading ? (
                    <div className={classes.loaderContainer}>
                        <Spinner labelPosition="below" label="Loading…" />
                    </div>
                ) : (
                    <>
                        {tableViewMode === 'Table' && (
                            <ResultTabViewTable
                                headers={viewData.table?.headers ?? []}
                                dataset={viewData.table?.dataset ?? []}
                            />
                        )}
                        {tableViewMode === 'Tree' && <ResultTabViewTree data={viewData.tree ?? []} />}
                        {tableViewMode === 'JSON' && <ResultTabViewJson data={viewData.json ?? ''} />}
                    </>
                )}
            </Suspense>
        </div>
    );
};<|MERGE_RESOLUTION|>--- conflicted
+++ resolved
@@ -5,12 +5,7 @@
 
 import { makeStyles, Spinner } from '@fluentui/react-components';
 import * as l10n from '@vscode/l10n';
-<<<<<<< HEAD
 import { Suspense, useEffect, useRef, useState } from 'react';
-import { type TreeData } from '../../../../utils/slickgrid/mongo/toSlickGridTree';
-import { queryResultToJSON, queryResultToTable, queryResultToTree, type TableData } from '../../../utils';
-=======
-import { Suspense, useEffect, useState } from 'react';
 import {
     queryResultToJSON,
     queryResultToTable,
@@ -18,7 +13,6 @@
     type TableData,
     type TreeData,
 } from '../../../utils';
->>>>>>> 77e47c46
 import { useQueryEditorState } from '../state/QueryEditorContext';
 import { ResultTabViewJson } from './ResultTabViewJson';
 import { ResultTabViewTable } from './ResultTabViewTable';
