/*---------------------------------------------------------------------------------------------
 *  Copyright (c) Microsoft Corporation. All rights reserved.
 *  Licensed under the MIT License. See License.txt in the project root for license information.
 *--------------------------------------------------------------------------------------------*/

import { nonNullValue } from '@microsoft/vscode-azext-utils';
import * as l10n from '@vscode/l10n';
import * as vscode from 'vscode';
import { API, getExperienceFromApi } from '../../../../AzureDBExperiences';
import { getThemeAgnosticIconPath } from '../../../../constants';
<<<<<<< HEAD
import { migrateRawEmulatorItemToHashed } from '../../../../utils/emulatorUtils';
=======
import { type StorageItem, StorageNames, StorageService } from '../../../../services/storageService';
>>>>>>> 0d5a89a8
import { NoSqlAccountAttachedResourceItem } from '../../../nosql/NoSqlAccountAttachedResourceItem';
import { type TreeElement } from '../../../TreeElement';
import { type TreeElementWithContextValue } from '../../../TreeElementWithContextValue';
import { WorkspaceResourceType } from '../../../workspace-api/SharedWorkspaceResourceProvider';
import { type CosmosDBAttachedAccountModel } from '../CosmosDBAttachedAccountModel';
import { NewCoreEmulatorConnectionItem } from './NewCoreEmulatorConnectionItem';

export class LocalCoreEmulatorsItem implements TreeElement, TreeElementWithContextValue {
    public readonly id: string;
    public readonly contextValue: string = 'treeItem.newConnection';

    constructor(public readonly parentId: string) {
        this.id = `${parentId}/localEmulators`;
    }

    async getChildren(): Promise<TreeElement[]> {
        const allItems = await StorageService.get(StorageNames.Workspace).getItems(
            WorkspaceResourceType.AttachedAccounts,
        );

        const children = await this.getChildrenEmulatorOnlyImpl(allItems);

        return [...children, new NewCoreEmulatorConnectionItem(this.id)];
    }

    public getTreeItem(): vscode.TreeItem {
        return {
            id: this.id,
            contextValue: this.contextValue,
            label: l10n.t('Local Emulators'),
            iconPath: getThemeAgnosticIconPath('CosmosDBAccount.svg'),
            collapsibleState: vscode.TreeItemCollapsibleState.Collapsed,
        };
    }

<<<<<<< HEAD
    protected async getChildrenEmulatorOnlyImpl(items: SharedWorkspaceStorageItem[]): Promise<TreeElement[]> {
        return (
            await Promise.all(
                items
                    .filter((item) => item.properties?.isEmulator) // only show emulators
                    .map(async (item) => {
                        const { id, name, properties, secrets } = await migrateRawEmulatorItemToHashed(item);
                        // eslint-disable-next-line @typescript-eslint/no-unsafe-assignment
                        const api: API = nonNullValue(properties?.api, 'api') as API;
                        const isEmulator: boolean = !!nonNullValue(properties?.isEmulator, 'isEmulator');
                        const connectionString: string = nonNullValue(secrets?.[0], 'connectionString');
                        const experience = getExperienceFromApi(api);
                        const accountModel: CosmosDBAttachedAccountModel = {
                            id: `${this.id}/${id}`, // To enable TreeView.reveal, we need to have a unique nested id
                            name,
                            connectionString,
                            isEmulator,
                        };
=======
    protected async getChildrenEmulatorOnlyImpl(items: StorageItem[]): Promise<TreeElement[]> {
        // eslint-disable-next-line @typescript-eslint/no-unsafe-return
        return Promise.resolve(
            items
                .filter((item) => item.properties?.isEmulator) // only show emulators
                .map((item) => {
                    const { id, name, properties, secrets } = item;
                    // eslint-disable-next-line @typescript-eslint/no-unsafe-assignment
                    const api: API = nonNullValue(properties?.api, 'api') as API;
                    const isEmulator: boolean = !!nonNullValue(properties?.isEmulator, 'isEmulator');
                    const connectionString: string = nonNullValue(secrets?.[0], 'connectionString');
                    const experience = getExperienceFromApi(api);
                    const accountModel: CosmosDBAttachedAccountModel = {
                        id,
                        name,
                        connectionString,
                        isEmulator,
                    };
>>>>>>> 0d5a89a8

                        if (experience?.api === API.Core) {
                            return new NoSqlAccountAttachedResourceItem(accountModel, experience);
                        }

                        // Unknown experience
                        return undefined;
                    }),
            )
        ).filter((item) => item !== undefined); // Explicitly filter out undefined values
    }
}<|MERGE_RESOLUTION|>--- conflicted
+++ resolved
@@ -8,11 +8,8 @@
 import * as vscode from 'vscode';
 import { API, getExperienceFromApi } from '../../../../AzureDBExperiences';
 import { getThemeAgnosticIconPath } from '../../../../constants';
-<<<<<<< HEAD
+import { type StorageItem, StorageNames, StorageService } from '../../../../services/storageService';
 import { migrateRawEmulatorItemToHashed } from '../../../../utils/emulatorUtils';
-=======
-import { type StorageItem, StorageNames, StorageService } from '../../../../services/storageService';
->>>>>>> 0d5a89a8
 import { NoSqlAccountAttachedResourceItem } from '../../../nosql/NoSqlAccountAttachedResourceItem';
 import { type TreeElement } from '../../../TreeElement';
 import { type TreeElementWithContextValue } from '../../../TreeElementWithContextValue';
@@ -48,8 +45,7 @@
         };
     }
 
-<<<<<<< HEAD
-    protected async getChildrenEmulatorOnlyImpl(items: SharedWorkspaceStorageItem[]): Promise<TreeElement[]> {
+    protected async getChildrenEmulatorOnlyImpl(items: StorageItem[]): Promise<TreeElement[]> {
         return (
             await Promise.all(
                 items
@@ -67,26 +63,6 @@
                             connectionString,
                             isEmulator,
                         };
-=======
-    protected async getChildrenEmulatorOnlyImpl(items: StorageItem[]): Promise<TreeElement[]> {
-        // eslint-disable-next-line @typescript-eslint/no-unsafe-return
-        return Promise.resolve(
-            items
-                .filter((item) => item.properties?.isEmulator) // only show emulators
-                .map((item) => {
-                    const { id, name, properties, secrets } = item;
-                    // eslint-disable-next-line @typescript-eslint/no-unsafe-assignment
-                    const api: API = nonNullValue(properties?.api, 'api') as API;
-                    const isEmulator: boolean = !!nonNullValue(properties?.isEmulator, 'isEmulator');
-                    const connectionString: string = nonNullValue(secrets?.[0], 'connectionString');
-                    const experience = getExperienceFromApi(api);
-                    const accountModel: CosmosDBAttachedAccountModel = {
-                        id,
-                        name,
-                        connectionString,
-                        isEmulator,
-                    };
->>>>>>> 0d5a89a8
 
                         if (experience?.api === API.Core) {
                             return new NoSqlAccountAttachedResourceItem(accountModel, experience);
