--- conflicted
+++ resolved
@@ -12,15 +12,10 @@
 import { CosmosDBAccountResourceItemBase } from '../../tree/azure-resources-view/cosmosdb/CosmosDBAccountResourceItemBase';
 import { ClusterItemBase } from '../../tree/documentdb/ClusterItemBase';
 import { AttachedAccountSuffix } from '../../tree/v1-legacy-api/AttachedAccountsTreeItem';
-<<<<<<< HEAD
 import {
     getWorkspaceResourceIdFromTreeItem,
     WorkspaceResourceType,
 } from '../../tree/workspace-api/SharedWorkspaceResourceProvider';
-import { SharedWorkspaceStorage } from '../../tree/workspace-api/SharedWorkspaceStorage';
-=======
-import { WorkspaceResourceType } from '../../tree/workspace-api/SharedWorkspaceResourceProvider';
->>>>>>> 0d5a89a8
 import { getConfirmationAsInSettings } from '../../utils/dialogs/getConfirmation';
 import { showConfirmationAsInSettings } from '../../utils/dialogs/showConfirmation';
 import { pickWorkspaceResource } from '../../utils/pickItem/pickAppResource';
@@ -111,12 +106,11 @@
 
     if (node instanceof CosmosDBAccountResourceItemBase) {
         await ext.state.showDeleting(node.id, async () => {
-<<<<<<< HEAD
             const workspaceId = getWorkspaceResourceIdFromTreeItem(node);
-            await SharedWorkspaceStorage.delete(WorkspaceResourceType.AttachedAccounts, workspaceId);
-=======
-            await StorageService.get(StorageNames.Workspace).delete(WorkspaceResourceType.AttachedAccounts, node.id);
->>>>>>> 0d5a89a8
+            await StorageService.get(StorageNames.Workspace).delete(
+                WorkspaceResourceType.AttachedAccounts,
+                workspaceId,
+            );
         });
 
         ext.cosmosDBWorkspaceBranchDataProvider.refresh();
